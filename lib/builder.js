/*!
 * node-datatable
 * https://github.com/jpravetz/node-datatable
 * Copyright(c) 2012-2013 Jim Pravetz <jpravetz@epdoc.com>
 * node-datatable may be freely distributed under the MIT license.
 */

var _u = require('underscore');

var DEFAULT_LIMIT = 100;

/**
 * Constructor
 * @param options Refer to README.md for a list of properties
 * @return {Object}
 */
module.exports = function (options) {

    var self = {
        sTableName: options.sTableName,
        sCountColumnName: options.sCountColumnName,   // Name of column to use when counting total number of rows. Defaults to "id"
        sDatabaseOrSchema: options.sDatabaseOrSchema,     // Add a "USE" statement for MySQL / Postgres or "ALTER SESSION SET CURRENT_SCHEMA" statement for Oracle.
        aSearchColumns: options.aSearchColumns || [],     // Used to determine names of columns to search
        sSelectSql: options.sSelectSql,           // alternate select statement
        sFromSql: options.sFromSql,           // alternate select statement
        sWhereAndSql: options.sWhereAndSql,           // Custom caller SQL, added as AND where to add date range or other checks (caller must write the SQL)
        sGroupBySql: options.sGroupBySql || [],   // Custom caller SQL, added as GROUP BY statement
        sDateColumnName: options.sDateColumnName,   // If set then only get entries within the range (can use sWhereSql instead)
        dateFrom: options.dateFrom,                 // Only retrieve content from before this date. sDateColumnName must be set.
        dateTo: options.dateTo,                     // Only retrieve content from after this date. sDateColumnName must be set.
        oRequestQuery: options.oRequestQuery,           // Usually passed in with buildQuery
        sAjaxDataProp: 'data',           // The name of the data prop to set on the return value

        dbType: options.dbType,                     // "postgres" or "oracle", defaults to MySQL syntax

        buildQuery: buildQuery,
        parseResponse: parseResponse,
        extractResponseVal: extractResponseVal,
        filteredResult: filteredResult
    };

    /**
     * (private) Build an optional "USE sDatabaseOrSchema" for MySQL / Postgres or
     * "ALTER SESSION SET CURRENT_SCHEMA = sDatabaseOrSchema" statement for Oracle if sDatabaseOrSchema is set.
     * @return {string|undefined} The SQL statement or undefined
     */
    function buildSetDatabaseOrSchemaStatement() {
        if (self.sDatabaseOrSchema){
            if (self.dbType === 'oracle'){
                return 'ALTER SESSION SET CURRENT_SCHEMA = ' + self.sDatabaseOrSchema;
            }
            else{
                return "USE " + self.sDatabaseOrSchema;
            }
        }
    }

    /**
     * (private) Build the date partial that is used in a WHERE clause
     * @return {*}
     */
    function buildDatePartial() {
        if (self.sDateColumnName && self.dateFrom || self.dateTo) {
            // console.log( "DateFrom %s to %s", self.dateFrom, self.dateTo );
            if (self.dateFrom && self.dateTo) {
                return self.sDateColumnName + " BETWEEN '" + self.dateFrom.toISOString() + "' AND '" + self.dateTo.toISOString() + "'";
            } else if (self.dateFrom) {
                return self.sDateColumnName + " >= '" + self.dateFrom.toISOString() + "'";
            } else if (self.dateTo) {
                return self.sDateColumnName + " <= '" + self.dateTo.toISOString() + "'";
            }
        }
        return undefined;
    }

    /**
     * (private) Build a complete SELECT statement that counts the number of entries.
     * @param searchString If specified then produces a statement to count the filtered list of records.
     * Otherwise the statement counts the unfiltered list of records.
     * @return {String} A complete SELECT statement
     */
    function buildCountStatement(requestQuery) {
        var dateSql = buildDatePartial();
        var result;
        if(self.sGroupBySql.length) {
            result = "SELECT COUNT(*) FROM (";
            result += "SELECT COUNT(" + self.sGroupBySql[0] + ") FROM ";
            result += self.sFromSql ? self.sFromSql : self.sTableName;
            result += buildWherePartial(requestQuery);
            result += buildGroupByPartial();
            result += ") temp";
        } else {
            result = "SELECT COUNT(";
            result += self.sSelectSql ? "*" : (self.sCountColumnName ? self.sCountColumnName : "id");
            result += ") FROM ";
            result += self.sFromSql ? self.sFromSql : self.sTableName;
            result += buildWherePartial(requestQuery);
        }
//        var sSearchQuery = buildSearchPartial( sSearchString );
//        var sWheres = sSearchQuery ? [ sSearchQuery ] : [];
//        if( self.sWhereAndSql )
//            sWheres.push( self.sWhereAndSql )
//        if( dateSql )
//            sWheres.push( dateSql );
//        if( sWheres.length )
//            result += " WHERE (" + sWheres.join( ") AND (" ) + ")";
        return result;
    }

    /**
     * (private) Build the WHERE clause
     * otherwise uses aoColumnDef mData property.
     * @param searchString
     * @return {String}
     */
    function buildWherePartial(requestQuery) {
        var sWheres = [];
        var searchQuery = buildSearchPartial(requestQuery);
        if (searchQuery)
            sWheres.push(searchQuery);
        if (self.sWhereAndSql)
            sWheres.push(self.sWhereAndSql);
        var dateSql = buildDatePartial();
        if (dateSql)
            sWheres.push(dateSql);
        if (sWheres.length)
            return " WHERE (" + sWheres.join(") AND (") + ")";
        return "";
    }

    /**
     * (private) Build the GROUP BY clause
     * @return {String}
     */
    function buildGroupByPartial() {
        if (self.sGroupBySql.length)
            return " GROUP BY " + self.sGroupBySql.join(',') + " ";
        return "";
    }

    /**
     * (private)  Builds the search portion of the WHERE clause using LIKE (or ILIKE for PostgreSQL).
     * @param {Object} requestQuery The datatable parameters that are generated by the client
     * @return {String} A portion of a WHERE clause that does a search on all searchable row entries.
     */
    function buildSearchPartial(requestQuery) {
        var searches = [],
            colSearches = buildSearchArray(requestQuery),
            globalSearches = buildSearchArray(requestQuery, true);

        if (colSearches.length){
            searches.push('(' + colSearches.join(" AND ") + ')');
        }

        if (globalSearches.length){
            searches.push('(' + globalSearches.join(" OR ") + ')');
        }

        return searches.join(" AND ");
    }

    /**
     * (private) Builds an array of LIKE / ILIKE statements to be added to the WHERE clause
     * @param {Object} requestQuery The datatable parameters that are generated by the client
     * @param {*} [global] If truthy, build a global search array. If falsy, build a column search array
     * @returns {Array} An array of LIKE / ILIKE statements
     */
    function buildSearchArray(requestQuery, global) {
        var searchArray = [],
            customColumns = _u.isArray(self.aSearchColumns) && !_u.isEmpty(self.aSearchColumns) && global;

        _u.each(customColumns ? self.aSearchColumns : requestQuery.columns, function(column){
            if (customColumns || column.searchable === 'true'){
                var colName = sanitize(customColumns ? column : column.name),
                    searchVal = sanitize(global ? requestQuery.search.value : column.search.value);

                if (colName && searchVal){
                    searchArray.push(self.dbType === 'postgres' ?
                        buildILIKESearch(colName, searchVal) :
                        buildLIKESearch(colName, searchVal));
                }
            }
        });

        return searchArray;
    }

    /**
     * (private) Builds the search portion of the WHERE clause using ILIKE
     * @param {string} colName The column to search
     * @param {string} searchVal The value to search for
     * @returns {string} An ILIKE statement to be added to the where clause
     */
    function buildILIKESearch(colName, searchVal) {
        return "CAST(" + colName + " as text)" + " ILIKE '%" + searchVal + "%'";
    }

    /**
     * (private) Builds the search portion of the WHERE clause using LIKE
     * @param {string} colName The column to search
     * @param {string} searchVal The value to search for
     * @returns {string} A LIKE statement to be added to the where clause
     */
    function buildLIKESearch(colName, searchVal) {
        return colName + " LIKE '%" + searchVal + "%'";
    }

    /**
     * (private) Adds an ORDER clause
     * @param requestQuery The Datatable query string (we look at sort direction and sort columns)
     * @return {String} The ORDER clause
     */
    function buildOrderingPartial(requestQuery) {
        var query = [];
<<<<<<< HEAD
        for (var fdx = 0; fdx < (_u.isArray(requestQuery.order) ? requestQuery.order.length : 0); ++fdx) {
=======
        var l = _u.isArray(requestQuery.order) ? requestQuery.order.length : 0;
        for (var fdx = 0; fdx < l; ++fdx) {
>>>>>>> ca25ef76
            var order = requestQuery.order[fdx],
                column = requestQuery.columns[order.column];

            if (column.orderable === 'true' && column.name) {
                query.push(column.name + " " + order.dir);
            }
        }
        if (query.length)
            return " ORDER BY " + query.join(", ");
        return "";
    }

    /**
     * Build a LIMIT clause
     * @param requestQuery The Datatable query string (we look at length and start)
     * @return {String} The LIMIT clause
     */
    function buildLimitPartial(requestQuery) {
        var sLimit = "";
        if (requestQuery && requestQuery.start !== undefined && self.dbType !== 'oracle') {
            var start = parseInt(requestQuery.start, 10);
            if (start >= 0) {
                var len = parseInt(requestQuery.length, 10);
                sLimit = (self.dbType === 'postgres') ? " OFFSET " + String(start) + " LIMIT " : " LIMIT " + String(start) + ", ";
                sLimit += ( len > 0 ) ? String(len) : String(DEFAULT_LIMIT);
            }
        }
        return sLimit;
    }

    /**
     * Build the base SELECT statement.
     * @return {String} The SELECT partial
     */
    function buildSelectPartial() {
        var query = "SELECT ";
        query += self.sSelectSql ? self.sSelectSql : "*";
        query += " FROM ";
        query += self.sFromSql ? self.sFromSql : self.sTableName;
        return query;
    }

    /**
     * Build an array of query strings based on the Datatable parameters
     * @param requestQuery The datatable parameters that are generated by the client
     * @return {Object} An array of query strings, each including a terminating semicolon.
     */
    function buildQuery(requestQuery) {
        var queries = {};
        if (typeof requestQuery !== 'object')
            return queries;
        var searchString = sanitize(_u.isObject(requestQuery.search) ? requestQuery.search.value : '');
        self.oRequestQuery = requestQuery;
        var useStmt = buildSetDatabaseOrSchemaStatement();
        if (useStmt) {
            queries.changeDatabaseOrSchema = useStmt;
        }
        queries.recordsTotal = buildCountStatement(requestQuery);
        if (searchString) {
            queries.recordsFiltered = buildCountStatement(requestQuery);
        }
        var query = buildSelectPartial();
        query += buildWherePartial(requestQuery);
        query += buildGroupByPartial();
        query += buildOrderingPartial(requestQuery);
        query += buildLimitPartial(requestQuery);
        if (self.dbType === 'oracle'){
            var start = parseInt(requestQuery.start, 10);
            var len = parseInt(requestQuery.length, 10);
            if (len >= 0 && start >= 0) {
                query = 'SELECT * FROM (SELECT a.*, ROWNUM rnum FROM (' + query + ') ';
                query += 'a)' + ' WHERE rnum BETWEEN ' + (start + 1) + ' AND ' + (start + len);
            }
        }
        queries.select = query;
        return queries;
    }

    /**
     * Parse the responses from the database and build a Datatable response object.
     * @param queryResult An array of SQL response objects, each of which must, in order, correspond with a query string
     * returned by buildQuery.
     * @return {Object} A Datatable reply that is suitable for sending in a response to the client.
     */
    function parseResponse(queryResult) {
        var oQuery = self.oRequestQuery;
        var result = { recordsFiltered: 0, recordsTotal: 0 };
        if (oQuery && typeof oQuery.draw === 'string') {
            // Cast for security reasons, as per http://datatables.net/usage/server-side
            result.draw = parseInt(oQuery.draw,10);
        } else {
            result.draw = 0;
        }
        if (_u.isObject(queryResult) && _u.keys(queryResult).length > 1) {
            result.recordsFiltered = result.recordsTotal = extractResponseVal(queryResult.recordsTotal) || 0;
            if (queryResult.recordsFiltered) {
                result.recordsFiltered = extractResponseVal(queryResult.recordsFiltered) || 0;
            }
            result.data = queryResult.select;
        }
        return result;
    }

    /**
     * (private) Extract the value from a database response
     * @param {Array} res A database response array
     * @return {*}
     */
    function extractResponseVal(res) {
        if (_u.isArray(res) && res.length && _u.isObject(res[0])) {
            var resObj = _u.values(res[0]);

            if (resObj.length) {
                return resObj[0];
            }
        }
    }

    /**
     * Debug, reduced size object for display
     * @param obj
     * @return {*}
     */
    function filteredResult(obj, count) {
        if (obj) {
            var result = _u.omit(obj, self.sAjaxDataProp );
            result.aaLength = obj[self.sAjaxDataProp] ? obj[self.sAjaxDataProp].length : 0;
            result[self.sAjaxDataProp] = [];
            var count = count ? Math.min(count, result.aaLength) : result.aaLength;
            for (var idx = 0; idx < count; ++idx) {
                result[self.sAjaxDataProp].push(obj[self.sAjaxDataProp][idx]);
            }
            return result;
        }
        return null;
    }

    return self;
}

/**
 * Sanitize to prevent SQL injections.
 * @param str
 * @return {*}
 */
function sanitize(str, len) {
    len = len || 256;
    if (!str || typeof str === 'string' && str.length < 1)
        return str;
    if (typeof str !== 'string' || str.length > len)
        return null;
    return str.replace(/[\0\x08\x09\x1a\n\r"'\\\%]/g, function (char) {
        switch (char) {
            case "\0":
                return "\\0";
            case "\x08":
                return "\\b";
            case "\x09":
                return "\\t";
            case "\x1a":
                return "\\z";
            case "\n":
                return "\\n";
            case "\r":
                return "\\r";
            case "\"":
            case "'":
            case "\\":
            case "%":
                return "\\" + char; // prepends a backslash to backslash, percent,
            // and double/single quotes
        }
    });
}

/* Example datatable querystring = {
 "draw": "1",
 "iColumns": "4",
 "sColumns": "",
 "iDisplayStart": "0",
 "iDisplayLength": "10",
 "mDataProp_0": "0",
 "mDataProp_1": "1",
 "mDataProp_2": "2",
 "mDataProp_3": "3",
 "sSearch": "",
 "bRegex": "false",
 "sSearch_0": "",
 "bRegex_0": "false",
 "bSearchable_0": "true",
 "sSearch_1": "",
 "bRegex_1": "false",
 "bSearchable_1": "true",
 "sSearch_2": "",
 "bRegex_2": "false",
 "bSearchable_2": "true",
 "sSearch_3": "",
 "bRegex_3": "false",
 "bSearchable_3": "true",
 "iSortCol_0": "0",
 "sSortDir_0": "asc",
 "iSortingCols": "1",
 "bSortable_0": "true",
 "bSortable_1": "true",
 "bSortable_2": "true",
 "bSortable_3": "true",
 "_": "1349495139702"
 }
 */<|MERGE_RESOLUTION|>--- conflicted
+++ resolved
@@ -212,12 +212,8 @@
      */
     function buildOrderingPartial(requestQuery) {
         var query = [];
-<<<<<<< HEAD
-        for (var fdx = 0; fdx < (_u.isArray(requestQuery.order) ? requestQuery.order.length : 0); ++fdx) {
-=======
         var l = _u.isArray(requestQuery.order) ? requestQuery.order.length : 0;
         for (var fdx = 0; fdx < l; ++fdx) {
->>>>>>> ca25ef76
             var order = requestQuery.order[fdx],
                 column = requestQuery.columns[order.column];
 
